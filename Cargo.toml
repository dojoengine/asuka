--- conflicted
+++ resolved
@@ -3,7 +3,6 @@
 resolver = "2"
 
 [workspace.dependencies]
-<<<<<<< HEAD
 rig-core = { git = "https://github.com/edisontim/rig", branch = "feat/mcp-tools", default-features = false, features = [
     "derive",
 ] }
@@ -11,14 +10,4 @@
 serde = { version = "1.0", features = ["derive"] }
 serde_json = "1.0"
 thiserror = "2.0.9"
-tokio-rusqlite = { version = "0.6.0", features = ["bundled"], default-features = false }
-=======
-rig-core = { git = "https://github.com/0xPlaygrounds/rig", rev = "8ef09fc", default-features = false, features = [
-    "derive",
-] }
-rig-sqlite = { git = "https://github.com/0xPlaygrounds/rig", rev = "8ef09fc", default-features = false }
-serde = { version = "1.0", features = ["derive"] }
-serde_json = "1.0"
-thiserror = "2.0.9"
-tokio-rusqlite = { version = "0.6.0", features = ["bundled"] }
->>>>>>> 35acf8e1
+tokio-rusqlite = { version = "0.6.0", features = ["bundled"], default-features = false }